--- conflicted
+++ resolved
@@ -29,32 +29,24 @@
 import pandas as pd
 from contextlib2 import ExitStack
 
-from zipline.algorithm import TradingAlgorithm
+from zipline import TradingAlgorithm
 from zipline.api import FixedSlippage
-<<<<<<< HEAD
-from zipline.assets import Equity, Future
 from zipline.data.data_portal import DataPortal
 from zipline.data.minute_bars import BcolzMinuteBarWriter, \
     US_EQUITIES_MINUTES_PER_DAY, BcolzMinuteBarReader
 from zipline.data.us_equity_pricing import BcolzDailyBarReader
-from zipline.utils.api_support import ZiplineAPI
-from zipline.utils.control_flow import nullctx
-from zipline.utils.test_utils import (
-    setup_logger,
-    teardown_logger,
+from zipline.finance.commission import PerShare
+from zipline.finance.execution import LimitOrder
+from zipline.finance.order import ORDER_STATUS
+from zipline.finance.trading import TradingEnvironment, SimulationParameters
+from zipline.testing.core import (
     FakeDataPortal,
     make_trade_data_for_asset_info,
-    parameter_space,
-    to_utc,
     create_data_portal,
     create_data_portal_from_trade_history,
-    make_jagged_equity_info,
     DailyBarWriterFromDataFrames,
-    create_daily_df_for_asset, write_minute_data_for_asset)
-import zipline.utils.factory as factory
-
-=======
->>>>>>> 71f4e28e
+    create_daily_df_for_asset, write_minute_data_for_asset
+)
 from zipline.errors import (
     OrderDuringInitialize,
     RegisterTradingControlPostInit,
@@ -63,23 +55,11 @@
     SymbolNotFound,
     RootSymbolNotFound,
     UnsupportedDatetimeFormat,
-<<<<<<< HEAD
-    CannotOrderDelistedAsset, SetCancelPolicyPostInit, UnsupportedCancelPolicy)
-=======
+    CannotOrderDelistedAsset,
+    SetCancelPolicyPostInit,
+    UnsupportedCancelPolicy
 )
 from zipline.assets import Equity, Future
-from zipline.finance.execution import LimitOrder
-from zipline.finance.commission import PerShare
-from zipline.finance.order import ORDER_STATUS
-from zipline.finance.trading import SimulationParameters, TradingEnvironment
-from zipline.protocol import DATASOURCE_TYPE
-from zipline.sources import (
-    SpecificEquityTrades,
-    DataFrameSource,
-    DataPanelSource,
-    RandomWalkSource,
-)
->>>>>>> 71f4e28e
 from zipline.test_algorithms import (
     access_account_in_init,
     access_portfolio_in_init,
@@ -120,29 +100,11 @@
     call_with_bad_kwargs_current,
     call_with_bad_kwargs_history
 )
-<<<<<<< HEAD
-from zipline.utils.context_tricks import CallbackManager
-import zipline.utils.events
-from zipline.sources import DataPanelSource
-
-from zipline.finance.execution import LimitOrder
-from zipline.finance.trading import SimulationParameters
-from zipline.finance.order import ORDER_STATUS
-from zipline.utils.api_support import set_algo_instance
-from zipline.utils.events import DateRuleFactory, TimeRuleFactory, Always
-from zipline.algorithm import TradingAlgorithm
-from zipline.finance.trading import TradingEnvironment
-from zipline.finance.commission import PerShare
-=======
 from zipline.testing import (
-    assert_single_position,
-    drain_zipline,
     make_jagged_equity_info,
-    tmp_asset_finder,
     to_utc,
     setup_logger,
     teardown_logger,
-    make_trade_panel_for_asset_info,
     parameter_space,
 )
 from zipline.utils.api_support import ZiplineAPI, set_algo_instance
@@ -151,8 +113,6 @@
 import zipline.utils.events
 from zipline.utils.events import DateRuleFactory, TimeRuleFactory, Always
 import zipline.utils.factory as factory
-import zipline.utils.simfactory as simfactory
->>>>>>> 71f4e28e
 from zipline.utils.tradingcalendar import trading_day, trading_days
 
 # Because test cases appear to reuse some resources.
